--- conflicted
+++ resolved
@@ -17,10 +17,6 @@
 COPY ./app-constants.js /app
 COPY ./version.json /app/version.json
 
-<<<<<<< HEAD
-USER app
-=======
 USER app
 
-CMD ["node", "/app/update-script.js"]
->>>>>>> e3583145
+CMD ["node", "/app/update-script.js"]